"""Processes incoming events and dispatches them to appropriate handlers"""

#    Friendly Telegram (telegram userbot)
#    Copyright (C) 2018-2022 The Authors

#    This program is free software: you can redistribute it and/or modify
#    it under the terms of the GNU Affero General Public License as published by
#    the Free Software Foundation, either version 3 of the License, or
#    (at your option) any later version.

#    This program is distributed in the hope that it will be useful,
#    but WITHOUT ANY WARRANTY; without even the implied warranty of
#    MERCHANTABILITY or FITNESS FOR A PARTICULAR PURPOSE.  See the
#    GNU Affero General Public License for more details.

#    You should have received a copy of the GNU Affero General Public License
#    along with this program.  If not, see <https://www.gnu.org/licenses/>.

# ©️ Dan Gazizullin, 2021-2023
# This file is a part of Hikka Userbot
# 🌐 https://github.com/hikariatama/Hikka
# You can redistribute it and/or modify it under the terms of the GNU AGPLv3
# 🔑 https://www.gnu.org/licenses/agpl-3.0.html

import asyncio
import collections
import contextlib
import copy
import inspect
import logging
import re
import sys
import traceback
import typing

from legacytl import events
from legacytl.errors import FloodWaitError, RPCError
from legacytl.tl.types import Message

from . import main, security, utils
from .database import Database
from .loader import Modules
from .tl_cache import CustomTelegramClient

logger = logging.getLogger(__name__)

# Keys for layout switch
ru_keys = 'ёйцукенгшщзхъфывапролджэячсмитьбю.Ё"№;%:?ЙЦУКЕНГШЩЗХЪФЫВАПРОЛДЖЭ/ЯЧСМИТЬБЮ,'
en_keys = "`qwertyuiop[]asdfghjkl;'zxcvbnm,./~@#$%^&QWERTYUIOP{}ASDFGHJKL:\"|ZXCVBNM<>?"
ALL_TAGS = [
    "no_commands",
    "only_commands",
    "out",
    "in",
    "only_messages",
    "editable",
    "no_media",
    "only_media",
    "only_photos",
    "only_videos",
    "only_audios",
    "only_docs",
    "only_stickers",
    "only_inline",
    "only_channels",
    "only_groups",
    "only_pm",
    "no_pm",
    "no_channels",
    "no_groups",
    "no_inline",
    "no_stickers",
    "no_docs",
    "no_audios",
    "no_videos",
    "no_photos",
    "no_forwards",
    "no_reply",
    "no_mention",
    "mention",
    "only_reply",
    "only_forwards",
    "startswith",
    "endswith",
    "contains",
    "regex",
    "filter",
    "from_id",
    "chat_id",
    "thumb_url",
    "alias",
    "aliases",
]


def _decrement_ratelimit(delay, data, key, severity):
    def inner():
        data[key] = max(0, data[key] - severity)

    asyncio.get_event_loop().call_later(delay, inner)


class CommandDispatcher:
    def __init__(
        self,
        modules: Modules,
        client: CustomTelegramClient,
        db: Database,
    ):
        self._modules = modules
        self._client = client
        self.client = client
        self._db = db

        self._ratelimit_storage_user = collections.defaultdict(int)
        self._ratelimit_storage_chat = collections.defaultdict(int)
        self._ratelimit_max_user = db.get(__name__, "ratelimit_max_user", 30)
        self._ratelimit_max_chat = db.get(__name__, "ratelimit_max_chat", 100)

        self.security = security.SecurityManager(client, db)

        self.check_security = self.security.check
        self._me = self._client.legacy_me.id
        self._cached_usernames = [
            (
                self._client.legacy_me.username.lower()
                if self._client.legacy_me.username
                else str(self._client.legacy_me.id)
            )
        ]

        self._cached_usernames.extend(
            getattr(self._client.legacy_me, "usernames", None) or []
        )

        self.raw_handlers = []
        self._external_bl: typing.List[int] = []

    async def _handle_ratelimit(self, message: Message, func: callable) -> bool:
        if await self.security.check(message, security.OWNER):
            return True

        func = getattr(func, "__func__", func)
        ret = True
        chat = self._ratelimit_storage_chat[message.chat_id]

        if message.sender_id:
            user = self._ratelimit_storage_user[message.sender_id]
            severity = (5 if getattr(func, "ratelimit", False) else 2) * (
                (user + chat) // 30 + 1
            )
            user += severity
            self._ratelimit_storage_user[message.sender_id] = user
            if user > self._ratelimit_max_user:
                ret = False
            else:
                self._ratelimit_storage_chat[message.chat_id] = chat

            _decrement_ratelimit(
                self._ratelimit_max_user * severity,
                self._ratelimit_storage_user,
                message.sender_id,
                severity,
            )
        else:
            severity = (5 if getattr(func, "ratelimit", False) else 2) * (
                chat // 15 + 1
            )

        chat += severity

        if chat > self._ratelimit_max_chat:
            ret = False

        _decrement_ratelimit(
            self._ratelimit_max_chat * severity,
            self._ratelimit_storage_chat,
            message.chat_id,
            severity,
        )

        return ret

    def _handle_grep(self, message: Message) -> Message:
        # Allow escaping grep with double stick
        if "||grep" in message.text or "|| grep" in message.text:
            message.raw_text = re.sub(r"\|\| ?grep", "| grep", message.raw_text)
            message.text = re.sub(r"\|\| ?grep", "| grep", message.text)
            message.message = re.sub(r"\|\| ?grep", "| grep", message.message)
            return message

        grep = False
        if not re.search(r".+\| ?grep (.+)", message.raw_text):
            return message

        grep = re.search(r".+\| ?grep (.+)", message.raw_text).group(1)
        message.text = re.sub(r"\| ?grep.+", "", message.text)
        message.raw_text = re.sub(r"\| ?grep.+", "", message.raw_text)
        message.message = re.sub(r"\| ?grep.+", "", message.message)

        ungrep = False

        if re.search(r"-v (.+)", grep):
            ungrep = re.search(r"-v (.+)", grep).group(1)
            grep = re.sub(r"(.+) -v .+", r"\g<1>", grep)

        grep = utils.escape_html(grep).strip() if grep else False
        ungrep = utils.escape_html(ungrep).strip() if ungrep else False

        old_edit = message.edit
        old_reply = message.reply
        old_respond = message.respond

        def process_text(text: str) -> str:
            nonlocal grep, ungrep
            res = []

            for line in text.split("\n"):
                if (
                    grep
                    and grep in utils.remove_html(line)
                    and (not ungrep or ungrep not in utils.remove_html(line))
                ):
                    res.append(
                        utils.remove_html(line, escape=True).replace(
                            grep, f"<u>{grep}</u>"
                        )
                    )

                if not grep and ungrep and ungrep not in utils.remove_html(line):
                    res.append(utils.remove_html(line, escape=True))

            cont = (
                (f"contain <b>{grep}</b>" if grep else "")
                + (" and" if grep and ungrep else "")
                + ((" do not contain <b>" + ungrep + "</b>") if ungrep else "")
            )

            if res:
                text = f"<i>💬 Lines that {cont}:</i>\n" + "\n".join(res)
            else:
                text = f"💬 <i>No lines that {cont}</i>"

            return text

        async def my_edit(text, *args, **kwargs):
            text = process_text(text)
            kwargs["parse_mode"] = "HTML"
            return await old_edit(text, *args, **kwargs)

        async def my_reply(text, *args, **kwargs):
            text = process_text(text)
            kwargs["parse_mode"] = "HTML"
            return await old_reply(text, *args, **kwargs)

        async def my_respond(text, *args, **kwargs):
            text = process_text(text)
            kwargs["parse_mode"] = "HTML"
            kwargs.setdefault("reply_to", utils.get_topic(message))
            return await old_respond(text, *args, **kwargs)

        message.edit = my_edit
        message.reply = my_reply
        message.respond = my_respond
        message.legacy_grepped = True

        return message

    async def _handle_command(
        self,
        event: typing.Union[events.NewMessage, events.MessageDeleted],
        watcher: bool = False,
    ) -> typing.Union[bool, typing.Tuple[Message, str, str, callable]]:
        if not hasattr(event, "message") or not hasattr(event.message, "message"):
            return False

        key = main.__name__
        default = "."
<<<<<<< HEAD
        prefix = self._db.get(key, "command_prefix", default)
        if prefix:
            if isinstance(prefix, str):
                self._db.set(key, "command_prefix", {f"{self.client.tg_id}": prefix})
        set_default_prefix = (
            self._db.get(key, "command_prefix").get(f"{self.client.tg_id}")
            if event.out
            else default
        )
        prefix = self._db.get(key, "command_prefix", {}).get(
            f"{event.sender_id}", set_default_prefix
        )
=======
        prefix = self._db.get(key, "command_prefix", None)
        if prefix:
            if isinstance(prefix, str):
                self._db.set(key, "command_prefix", {f"{self.client.tg_id}": prefix})


        prefix = self._db.get(key, "command_prefix", {}).get(f"{event.sender_id}", default)
>>>>>>> ece14a95
        change = str.maketrans(ru_keys + en_keys, en_keys + ru_keys)
        message = utils.censor(event.message)

        if not event.message.message:
            return False

        if (
            message.out
            and len(message.message) > len(prefix) * 2
            and (
                message.message.startswith(prefix * 2)
                and any(s != prefix for s in message.message)
                or message.message.startswith(str.translate(prefix * 2, change))
                and any(s != str.translate(prefix, change) for s in message.message)
            )
        ):
            # Allow escaping commands using .'s
            if not watcher:
                await message.edit(
                    message.message[len(prefix) :],
                    parse_mode=lambda s: (
                        s,
                        utils.relocate_entities(message.entities, -1, message.message)
                        or (),
                    ),
                )
            return False

        if (
            event.message.message.startswith(str.translate(prefix, change))
            and str.translate(prefix, change) != prefix
        ):
            message.message = str.translate(message.message, change)
            message.text = str.translate(message.text, change)
        elif not event.message.message.startswith(prefix):
            return False

        if (
            event.sticker
            or event.dice
            or event.audio
            or event.via_bot_id
            or getattr(event, "reactions", False)
        ):
            return False

        blacklist_chats = self._db.get(main.__name__, "blacklist_chats", [])
        whitelist_chats = self._db.get(main.__name__, "whitelist_chats", [])
        whitelist_modules = self._db.get(main.__name__, "whitelist_modules", [])

        # ⚠️⚠️⚠️⚠️⚠️⚠️⚠️⚠️⚠️⚠️⚠️⚠️⚠️⚠️⚠️⚠️⚠️⚠️⚠️⚠️⚠️⚠️
        # It's not recommended to remove the security check below (external_bl)
        # If you attempt to bypass this protection, you will be banned from the chat
        # The protection from using userbots is multi-layer and this is one of the layers
        # If you bypass it, the next (external) layer will trigger and you will be banned
        # ⚠️⚠️⚠️⚠️⚠️⚠️⚠️⚠️⚠️⚠️⚠️⚠️⚠️⚠️⚠️⚠️⚠️⚠️⚠️⚠️⚠️⚠️

        if (
            (chat_id := utils.get_chat_id(message)) in self._external_bl
            or chat_id in blacklist_chats
            or (whitelist_chats and chat_id not in whitelist_chats)
        ):
            return False

        if not message.message or len(message.message) == len(prefix):
            return False  # Message is just the prefix

        initiator = getattr(event, "sender_id", 0)

        command = message.message[len(prefix) :].strip().split(maxsplit=1)[0]
        tag = command.split("@", maxsplit=1)

        if len(tag) == 2:
            if tag[1] == "me":
                if not message.out:
                    return False
            elif tag[1].isdigit():
                if int(tag[1]) != self._me:
                    return False
            elif tag[1].lower() not in self._cached_usernames:
                return False
        elif (
            event.out
            or event.mentioned
            and event.message is not None
            and event.message.message is not None
            and not any(
                f"@{username}" not in command.lower()
                for username in self._cached_usernames
            )
        ):
            pass
        elif (
            not event.is_private
            and not self._db.get(main.__name__, "no_nickname", False)
            and command not in self._db.get(main.__name__, "nonickcmds", [])
            and initiator not in self._db.get(main.__name__, "nonickusers", [])
            and not self.security.check_tsec(initiator, command)
            and utils.get_chat_id(event)
            not in self._db.get(main.__name__, "nonickchats", [])
        ):
            return False

        txt, func = self._modules.dispatch(tag[0])

        if (
            not func
            or not await self._handle_ratelimit(message, func)
            or not await self.security.check(
                message,
                func,
                usernames=self._cached_usernames,
            )
        ):
            return False

        if message.is_channel and message.edit_date and not message.is_group:
            async for event in self._client.iter_admin_log(
                chat_id,
                limit=10,
                edit=True,
            ):
                if event.action.prev_message.id == message.id:
                    if event.user_id != self._client.tg_id:
                        logger.debug("Ignoring edit in channel")
                        return False

                    break
            if not watcher:
                logger.warning("Ignoring message in datachat \\ logging chat")
            return False

        message.message = prefix + txt + message.message[len(prefix + command) :]

        if (
            f"{str(chat_id)}.{func.__self__.__module__}" in blacklist_chats
            or whitelist_modules
            and f"{chat_id}.{func.__self__.__module__}" not in whitelist_modules
        ):
            return False

        if await self._handle_tags(event, func):
            return False

        if self._db.get(main.__name__, "grep", False) and not watcher:
            message = self._handle_grep(message)

        return message, prefix, txt, func

    async def handle_raw(self, event: events.Raw):
        """Handle raw events."""
        for handler in self.raw_handlers:
            if isinstance(event, tuple(handler.updates)):
                try:
                    await handler(event)
                except Exception as e:
                    logger.exception("Error in raw handler %s: %s", handler.id, e)

    async def handle_command(
        self,
        event: typing.Union[events.NewMessage, events.MessageDeleted],
    ):
        """Handle all commands"""
        message = await self._handle_command(event)
        if not message:
            return

        message, _, _, func = message

        asyncio.ensure_future(
            self.future_dispatcher(
                func,
                message,
                self.command_exc,
            )
        )

    async def command_exc(self, _, message: Message):
        """Handle command exceptions."""
        exc = sys.exc_info()[1]
        logger.exception("Command failed", extra={"stack": inspect.stack()})
        if isinstance(exc, RPCError):
            if isinstance(exc, FloodWaitError):
                hours = exc.seconds // 3600
                minutes = (exc.seconds % 3600) // 60
                seconds = exc.seconds % 60
                hours = f"{hours} hours, " if hours else ""
                minutes = f"{minutes} minutes, " if minutes else ""
                seconds = f"{seconds} seconds" if seconds else ""
                fw_time = f"{hours}{minutes}{seconds}"
                txt = (
                    self._client.loader.lookup("translations")
                    .strings("fw_error")
                    .format(
                        utils.escape_html(message.message),
                        fw_time,
                        type(exc.request).__name__,
                    )
                )
            else:
                txt = (
                    "<emoji document_id=5877477244938489129>🚫</emoji> <b>Call"
                    f" </b><code>{utils.escape_html(message.message)}</code><b> failed"
                    " due to RPC (Telegram) error:</b>"
                    f" <code>{utils.escape_html(str(exc))}</code>"
                )
                txt = (
                    self._client.loader.lookup("translations")
                    .strings("rpc_error")
                    .format(
                        utils.escape_html(message.message),
                        utils.escape_html(str(exc)),
                    )
                )
        else:
            if not self._db.get(main.__name__, "inlinelogs", True):
                txt = (
                    "<emoji document_id=5877477244938489129>🚫</emoji><b> Call</b>"
                    f" <code>{utils.escape_html(message.message)}</code><b>"
                    " failed!</b>"
                )
            else:
                exc = "\n".join(traceback.format_exc().splitlines()[1:])
                txt = (
                    "<emoji document_id=5877477244938489129>🚫</emoji><b> Call</b>"
                    f" <code>{utils.escape_html(message.message)}</code><b>"
                    " failed!</b>\n\n<b>🧾 Logs:</b>\n<pre><code"
                    f' class="language-logs">{utils.escape_html(exc)}</code></pre>'
                )

        with contextlib.suppress(Exception):
            await (message.edit if message.out else message.reply)(txt)

    async def watcher_exc(self, *_):
        logger.exception("Error running watcher", extra={"stack": inspect.stack()})

    async def _handle_tags(
        self,
        event: typing.Union[events.NewMessage, events.MessageDeleted],
        func: callable,
    ) -> bool:
        return bool(await self._handle_tags_ext(event, func))

    async def _handle_tags_ext(
        self,
        event: typing.Union[events.NewMessage, events.MessageDeleted],
        func: callable,
    ) -> str:
        """
        Handle tags.
        :param event: The event to handle.
        :param func: The function to handle.
        :return: The reason for the tag to fail.
        """
        m = event if isinstance(event, Message) else getattr(event, "message", event)

        reverse_mapping = {
            "out": lambda: getattr(m, "out", True),
            "in": lambda: not getattr(m, "out", True),
            "only_messages": lambda: isinstance(m, Message),
            "editable": (
                lambda: not getattr(m, "out", False)
                and not getattr(m, "fwd_from", False)
                and not getattr(m, "sticker", False)
                and not getattr(m, "via_bot_id", False)
            ),
            "no_media": lambda: (
                not isinstance(m, Message) or not getattr(m, "media", False)
            ),
            "only_media": lambda: isinstance(m, Message) and getattr(m, "media", False),
            "only_photos": lambda: utils.mime_type(m).startswith("image/"),
            "only_videos": lambda: utils.mime_type(m).startswith("video/"),
            "only_audios": lambda: utils.mime_type(m).startswith("audio/"),
            "only_stickers": lambda: getattr(m, "sticker", False),
            "only_docs": lambda: getattr(m, "document", False),
            "only_inline": lambda: getattr(m, "via_bot_id", False),
            "only_channels": lambda: (
                getattr(m, "is_channel", False) and not getattr(m, "is_group", False)
            ),
            "no_channels": lambda: not getattr(m, "is_channel", False),
            "no_groups": (
                lambda: not getattr(m, "is_group", False)
                or getattr(m, "private", False)
                or getattr(m, "is_channel", False)
            ),
            "only_groups": (
                lambda: getattr(m, "is_group", False)
                or not getattr(m, "private", False)
                and not getattr(m, "is_channel", False)
            ),
            "no_pm": lambda: not getattr(m, "private", False),
            "only_pm": lambda: getattr(m, "private", False),
            "no_inline": lambda: not getattr(m, "via_bot_id", False),
            "no_stickers": lambda: not getattr(m, "sticker", False),
            "no_docs": lambda: not getattr(m, "document", False),
            "no_audios": lambda: not utils.mime_type(m).startswith("audio/"),
            "no_videos": lambda: not utils.mime_type(m).startswith("video/"),
            "no_photos": lambda: not utils.mime_type(m).startswith("image/"),
            "no_forwards": lambda: not getattr(m, "fwd_from", False),
            "no_reply": lambda: not getattr(m, "reply_to_msg_id", False),
            "only_forwards": lambda: getattr(m, "fwd_from", False),
            "only_reply": lambda: getattr(m, "reply_to_msg_id", False),
            "mention": lambda: getattr(m, "mentioned", False),
            "no_mention": lambda: not getattr(m, "mentioned", False),
            "startswith": lambda: (
                isinstance(m, Message) and m.raw_text.startswith(func.startswith)
            ),
            "endswith": lambda: (
                isinstance(m, Message) and m.raw_text.endswith(func.endswith)
            ),
            "contains": lambda: isinstance(m, Message) and func.contains in m.raw_text,
            "filter": lambda: callable(func.filter) and func.filter(m),
            "from_id": lambda: getattr(m, "sender_id", None) == func.from_id,
            "chat_id": lambda: utils.get_chat_id(m)
            == (
                func.chat_id
                if not str(func.chat_id).startswith("-100")
                else int(str(func.chat_id)[4:])
            ),
            "regex": lambda: (
                isinstance(m, Message) and re.search(func.regex, m.raw_text)
            ),
        }

        return (
            "no_commands"
            if getattr(func, "no_commands", False)
            and await self._handle_command(event, watcher=True)
            else (
                "only_commands"
                if getattr(func, "only_commands", False)
                and not await self._handle_command(event, watcher=True)
                else next(
                    (
                        tag
                        for tag in ALL_TAGS
                        if getattr(func, tag, False)
                        and tag in reverse_mapping
                        and not reverse_mapping[tag]()
                    ),
                    None,
                )
            )
        )

    async def handle_incoming(
        self,
        event: typing.Union[events.NewMessage, events.MessageDeleted],
    ):
        """Handle all incoming messages"""
        message = utils.censor(getattr(event, "message", event))

        blacklist_chats = self._db.get(main.__name__, "blacklist_chats", [])
        whitelist_chats = self._db.get(main.__name__, "whitelist_chats", [])
        whitelist_modules = self._db.get(main.__name__, "whitelist_modules", [])

        # ⚠️⚠️⚠️⚠️⚠️⚠️⚠️⚠️⚠️⚠️⚠️⚠️⚠️⚠️⚠️⚠️⚠️⚠️⚠️⚠️⚠️⚠️
        # It's not recommended to remove the security check below (external_bl)
        # If you attempt to bypass this protection, you will be banned from the chat
        # The protection from using userbots is multi-layer and this is one of the layers
        # If you bypass it, the next (external) layer will trigger and you will be banned
        # ⚠️⚠️⚠️⚠️⚠️⚠️⚠️⚠️⚠️⚠️⚠️⚠️⚠️⚠️⚠️⚠️⚠️⚠️⚠️⚠️⚠️⚠️

        if (
            (chat_id := utils.get_chat_id(message)) in self._external_bl
            or chat_id in blacklist_chats
            or (whitelist_chats and chat_id not in whitelist_chats)
        ):
            logger.debug("Message is blacklisted")
            return

        for func in self._modules.watchers:
            bl = self._db.get(main.__name__, "disabled_watchers", {})
            modname = str(func.__self__.__class__.strings["name"])

            if (
                modname in bl
                and isinstance(message, Message)
                and (
                    "*" in bl[modname]
                    or chat_id in bl[modname]
                    or "only_chats" in bl[modname]
                    and message.is_private
                    or "only_pm" in bl[modname]
                    and not message.is_private
                    or "out" in bl[modname]
                    and not message.out
                    or "in" in bl[modname]
                    and message.out
                )
                or f"{str(chat_id)}.{func.__self__.__module__}" in blacklist_chats
                or whitelist_modules
                and f"{str(chat_id)}.{func.__self__.__module__}"
                not in whitelist_modules
                or await self._handle_tags(event, func)
            ):
                continue

            # Avoid weird AttributeErrors in weird dochub modules by settings placeholder
            # of attributes
            for placeholder in {"text", "raw_text", "out"}:
                try:
                    if not hasattr(message, placeholder):
                        setattr(message, placeholder, "")
                except UnicodeDecodeError:
                    pass

            # Run watcher via ensure_future so in case user has a lot
            # of watchers with long actions, they can run simultaneously
            asyncio.ensure_future(
                self.future_dispatcher(
                    func,
                    message,
                    self.watcher_exc,
                )
            )

    async def future_dispatcher(
        self,
        func: callable,
        message: Message,
        exception_handler: callable,
        *args,
    ):
        # Will be used to determine, which client caused logging messages
        # parsed via inspect.stack()
        _legacy_client_id_logging_tag = copy.copy(self.client.tg_id)  # noqa: F841
        try:
            await func(message)
        except Exception as e:
            await exception_handler(e, message, *args)<|MERGE_RESOLUTION|>--- conflicted
+++ resolved
@@ -276,7 +276,6 @@
 
         key = main.__name__
         default = "."
-<<<<<<< HEAD
         prefix = self._db.get(key, "command_prefix", default)
         if prefix:
             if isinstance(prefix, str):
@@ -289,15 +288,7 @@
         prefix = self._db.get(key, "command_prefix", {}).get(
             f"{event.sender_id}", set_default_prefix
         )
-=======
-        prefix = self._db.get(key, "command_prefix", None)
-        if prefix:
-            if isinstance(prefix, str):
-                self._db.set(key, "command_prefix", {f"{self.client.tg_id}": prefix})
-
-
-        prefix = self._db.get(key, "command_prefix", {}).get(f"{event.sender_id}", default)
->>>>>>> ece14a95
+
         change = str.maketrans(ru_keys + en_keys, en_keys + ru_keys)
         message = utils.censor(event.message)
 
